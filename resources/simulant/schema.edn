--- conflicted
+++ resolved
@@ -34,7 +34,7 @@
     :db/valueType :db.type/long
     :db/doc "Real time at which sim clock started"
     :db/cardinality :db.cardinality/one
-    :db.install/_attribute :db.part/db}   
+    :db.install/_attribute :db.part/db}
    {:db/id #db/id[:db.part/db]
     :db/ident :clock/multiplier
     :db/valueType :db.type/double
@@ -52,7 +52,7 @@
                                     :where [?e ?a]]
                                   db e a)))
              [[:db/add e a v]])}}]]
- 
+
  :model
  [[{:db/id #db/id[:db.part/db]
     :db/ident :model/type
@@ -107,7 +107,7 @@
     :db/valueType :db.type/string
     :db/cardinality :db.cardinality/one
     :db/doc "Human readable description of agent error, if any"
-    :db.install/_attribute :db.part/db}   
+    :db.install/_attribute :db.part/db}
    {:db/id #db/id[:db.part/db]
     :db/ident :agent/actions
     :db/valueType :db.type/ref
@@ -144,7 +144,6 @@
     :db/ident :simulant.sim/actionLog}
    {:db/id #db/id[:db.part/db]
     :db/ident :simulant.sim/processState}
-<<<<<<< HEAD
    {:db/id #db/id[:db.part/db]
     :db/ident :actionLog/skipped
     :db/valueType :db.type/boolean
@@ -171,7 +170,8 @@
     :db/valueType :db.type/string
     :db/index true
     :db/doc "Message string of the exception that aborted an agent."
-=======
+    :db/cardinality :db.cardinality/one
+    :db.install/_attribute :db.part/db}
    {:db/id #db/id [:db.part/db]
     :db/ident :step/type
     :db/valueType :db.type/ref
@@ -195,10 +195,9 @@
     :db/ident :actionLog/steps
     :db/valueType :db.type/ref
     :db/doc "Which step of the action was this entry for?"
->>>>>>> 234a58cc
-    :db/cardinality :db.cardinality/one
-    :db.install/_attribute :db.part/db}]]
- 
+    :db/cardinality :db.cardinality/one
+    :db.install/_attribute :db.part/db}]]
+
  :action
  [[{:db/id #db/id[:db.part/db]
     :db/ident :action/atTime
@@ -214,14 +213,14 @@
     :db/index true
     :db/cardinality :db.cardinality/one
     :db.install/_attribute :db.part/db}]]
- 
+
  :process
  [[{:db/id #db/id[:db.part/db]
     :db/ident :process.type/basic}
    {:db/id #db/id[:db.part/db]
-    :db/ident :process.state/running}   
-   {:db/id #db/id[:db.part/db]
-    :db/ident :process.state/completed}   
+    :db/ident :process.state/running}
+   {:db/id #db/id[:db.part/db]
+    :db/ident :process.state/completed}
    {:db/id #db/id[:db.part/db]
     :db/ident :process.state/failed}
    {:db/id #db/id[:db.part/db]
@@ -229,7 +228,7 @@
     :db/valueType :db.type/string
     :db/cardinality :db.cardinality/one
     :db/doc "Human readable description of process error, if any"
-    :db.install/_attribute :db.part/db}   
+    :db.install/_attribute :db.part/db}
    {:db/id #db/id[:db.part/db]
     :db/ident :process/type
     :db/index true
@@ -241,7 +240,7 @@
     :db/valueType :db.type/ref
     :db/index true
     :db/cardinality :db.cardinality/one
-    :db.install/_attribute :db.part/db}   
+    :db.install/_attribute :db.part/db}
    {:db/id #db/id[:db.part/db]
     :db/ident :process/ordinal
     :db/valueType :db.type/long
@@ -275,7 +274,7 @@
     :db/valueType :db.type/string
     :db/cardinality :db.cardinality/one
     :db/doc "The fully qualified name of a Clojure function that
-builds the service. The function will be called with a DB connection and 
+builds the service. The function will be called with a DB connection and
 this service entity."
     :db.install/_attribute :db.part/db}
    {:db/id #db/id[:db.part/user]
@@ -286,7 +285,7 @@
    {:db/id #db/id[:db.part/user]
     :db/doc "Service that allows a process to track its state in a database"
     :db/ident :service.type/processState}]]
- 
+
  :sim
  [[{:db/id #db/id[:db.part/db]
     :db/ident :sim.type/basic}
@@ -295,7 +294,7 @@
     :db/valueType :db.type/ref
     :db/cardinality :db.cardinality/many
     :db/doc "Services used by this sim"
-    :db.install/_attribute :db.part/db}   
+    :db.install/_attribute :db.part/db}
    {:db/id #db/id[:db.part/db]
     :db/ident :sim/type
     :db/index true
@@ -308,7 +307,7 @@
     :db/doc "System under test"
     :db/index true
     :db/cardinality :db.cardinality/one
-    :db.install/_attribute :db.part/db}   
+    :db.install/_attribute :db.part/db}
    {:db/id #db/id[:db.part/db]
     :db/ident :sim/processCount
     :db/valueType :db.type/long
